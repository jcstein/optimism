--- conflicted
+++ resolved
@@ -158,70 +158,6 @@
   const pStateManager = ganache.engine.manager.state.blockchain.vm.pStateManager
   const cStateManager = pStateManager._wrapped
 
-<<<<<<< HEAD
-  const ovmExecutionManagerOriginalAddress = deploymentResult.contracts.OVM_ExecutionManager.address
-    .slice(2)
-    .toLowerCase()
-  const ovmExecutionManagerAddress = 'c0dec0dec0dec0dec0dec0dec0dec0dec0de0000'
-
-  const ovmStateManagerOriginalAddress = deploymentResult.contracts.OVM_StateManager.address
-    .slice(2)
-    .toLowerCase()
-  const ovmStateManagerAddress = 'c0dec0dec0dec0dec0dec0dec0dec0dec0de0001'
-
-  const l2ToL1MessagePasserDef = getContractDefinition(
-    'OVM_L2ToL1MessagePasser'
-  )
-  const l2ToL1MessagePasserHash = keccak256(
-    l2ToL1MessagePasserDef.deployedBytecode
-  )
-  const l2ToL1MessagePasserAddress = '4200000000000000000000000000000000000000'
-
-  const l1MessageSenderDef = getContractDefinition('OVM_L1MessageSender')
-  const l1MessageSenderHash = keccak256(l1MessageSenderDef.deployedBytecode)
-  const l1MessageSenderAddress = '4200000000000000000000000000000000000001'
-
-  const changedAccounts = await getChangedAccounts(cStateManager)
-
-  let deadAddressIndex = 0
-  const accounts: Accounts = []
-
-  for (const originalAddress of changedAccounts) {
-    const code = (
-      await pStateManager.getContractCode(originalAddress)
-    ).toString('hex')
-    const codeHash = keccak256('0x' + code)
-
-    if (code.length === 0) {
-      continue
-    }
-
-    // Sorry for this one!
-    let address = originalAddress
-    if (codeHash === l2ToL1MessagePasserHash) {
-      address = l2ToL1MessagePasserAddress
-    } else if (codeHash === l1MessageSenderHash) {
-      address = l1MessageSenderAddress
-    } else if (originalAddress === ovmExecutionManagerOriginalAddress) {
-      address = ovmExecutionManagerAddress
-    } else if (originalAddress === ovmStateManagerOriginalAddress) {
-      address = ovmStateManagerAddress
-    } else {
-      address = `deaddeaddeaddeaddeaddeaddeaddeaddead${deadAddressIndex
-        .toString(16)
-        .padStart(4, '0')}`
-      deadAddressIndex++
-    }
-
-    accounts.push({
-      originalAddress,
-      address,
-      code,
-    })
-  }
-
-=======
->>>>>>> 669ed02c
   const dump: StateDump = {
     accounts: {},
   }
